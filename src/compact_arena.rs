/*
 * ******************************************************************************************
 * Copyright (c) 2019 Pascal Kuthe. This file is part of the VARF project.
 * It is subject to the license terms in the LICENSE file found in the top-level directory
 *  of this distribution and at  https://gitlab.com/jamescoding/VARF/blob/master/LICENSE.
 *  No part of VARF, including this file, may be copied, modified, propagated, or
 *  distributed except according to the terms contained in the LICENSE file.
 * *****************************************************************************************
 */

/*This is an adaption of the compact arena crate https://github.com/llogiq/compact_arena (mk_tiny_arena!) under MIT-License

    Permission is hereby granted, free of charge, to any person obtaining a copy
    of this software and associated documentation files (the "Software"), to deal
    in the Software without restriction, including without limitation the rights
    to use, copy, modify, merge, publish, distribute, sublicense, and/or sell
    copies of the Software, and to permit persons to whom the Software is
    furnished to do so, subject to the following conditions:

    The above copyright notice and this permission notice shall be included in all
    copies or substantial portions of the Software.

    THE SOFTWARE IS PROVIDED "AS IS", WITHOUT WARRANTY OF
    ANY KIND, EXPRESS OR IMPLIED, INCLUDING BUT NOT LIMITED
    TO THE WARRANTIES OF MERCHANTABILITY, FITNESS FOR A
    PARTICULAR PURPOSE AND NONINFRINGEMENT. IN NO EVENT
    SHALL THE AUTHORS OR COPYRIGHT HOLDERS BE LIABLE FOR ANY
    CLAIM, DAMAGES OR OTHER LIABILITY, WHETHER IN AN ACTION
    OF CONTRACT, TORT OR OTHERWISE, ARISING FROM, OUT OF OR
    IN CONNECTION WITH THE SOFTWARE OR THE USE OR OTHER
    DEALINGS IN THE SOFTWARE.
*/

//! A crate with a few single-typed arenas that work exclusively with indexes.
//! The indexes are sized with the arena. This can reduce memory footprint when
//! changing pointers to indices e.g. on 64-bit systems.
//!
//! The arenas use a variant of "branded indices": The indices contain an
//! invariant lifetime tag that binds them to their respective arena so you
//! cannot mix up two arenas by accident. Unlike the
//! [indexing](https://crates.io/crates/indexing) crate, this generates the
//! type tags from unique mutable borrows of unit tuples without requiring a
//! closure. This allows us to store indices within objects that we put into
//! the arena, which is a boon to things like graph data structures.
//!
//! The lifetime tags make it impossible to share an arena via an `Arc`, but
//! one can use [`crossbeam-utils`](https://docs.rs/crossbeam-utils)' scoped
//! threads to work around this limitation. See `examples/threads.rs` for a
//! working example.
//!
//! Use the `mk_arena!`/`mk_tiny_arena`/`mk_nano_arena` macros to create an
//! arena, then `add` or `try_add` items to it and index it with `arena[idx]`.
//!
//! # Examples
//!
//! ```
//!# use VARF::mk_nano_arena;
//! mk_nano_arena!(arena);
//! let idx = arena.add(1usize);
//! assert_eq!(1, arena[idx]);
//! ```
//!
//! You can work with multiple arenas:
//!
//! ```
//!# #[allow(dead_code)]
//!# use VARF::mk_nano_arena;
//! mk_nano_arena!(a);
//! mk_nano_arena!(b);
//! ..
//!# ; a.add(1u32); b.add(1u32);
//! ```
//!
//! The compiler gives you a type error if you mix up arenas:
//!
//! ```compile_fail
//!# use compact_arena::mk_nano_arena;
//! mk_nano_arena!(a);
//! mk_nano_arena!(b);
//! let i = a.add(1usize);
//! let _ = b[i];
//! ```
//!
//! The indices should not be able to escape the block with the `mk_*arena` call
//!
//! ```compile_fail
//!# use compact_arena::mk_tiny_arena;
//! let idx = { mk_tiny_arena!(arena); arena.add(1usize) };
//! ```
//!
//! Also, arenas may not be instantiated recursively:
//!
//! ```compile_fail
//!# use compact_arena::{mk_nano_arena, Idx8};
//! fn recursive(idx: Option<Idx8<'_>>) {
//!     mk_nano_arena!(arena); // `tag` does not live long enough
//!     if let Some(idx) = idx {
//!         assert_eq!("hello", arena[idx]);
//!     } else {
//!         recursive(Some(arena.add("hello")));
//!     }
//! }
//! recursive(None);
//! ```

use core::fmt::{Debug, Display, Formatter, Result as FmtResult};
use core::marker::PhantomData;
use core::mem::{self, MaybeUninit};
use core::ops::{AddAssign, Sub};
use core::ops::{Index, IndexMut};
use core::ptr;
use std::error::Error;
use std::hash::{Hash, Hasher};
use std::ops::Range;

use intrusive_collections::__core::ops::SubAssign;

use crate::util::Step;

#[derive(Copy, Clone, Debug, Eq, PartialEq)]
pub struct SafeRange<T: Copy> {
    start: T,
    end: T,
}
/*impl<T: Copy> Into<Range<T>> for SafeRange<T> {
    fn into(self) -> Range<T> {
        std::ops::Range {
            start: self.start,
            end: self.end,
        }
    }
}*/
impl<T: Copy> From<Range<T>> for SafeRange<T> {
    fn from(org: Range<T>) -> Self {
        Self {
            start: org.start,
            end: org.end,
        }
    }
}
impl<'tag, T: Copy + Clone> From<SafeRange<Idx<'tag, T>>> for SafeRange<T> {
    fn from(other: SafeRange<Idx<'tag, T>>) -> Self {
        Self {
            start: other.start.index,
            end: other.end.index,
        }
    }
}
impl<T: Copy + Step + PartialOrd> Iterator for SafeRange<T> {
    type Item = T;

    fn next(&mut self) -> Option<Self::Item> {
        if self.start < self.end {
            //Range is inclusive of the end
            let res = Some(self.start);
            unsafe { self.start.step() };
            res
        } else {
            None
        }
    }
}
impl<T: Copy + Step + PartialOrd> DoubleEndedIterator for SafeRange<T> {
    fn next_back(&mut self) -> Option<Self::Item> {
        if self.start < self.end {
            unsafe { self.end.step_back() };
            Some(self.end)
        } else {
            None
        }
    }
}
impl<T: Copy + Clone> SafeRange<T> {
    /// You should never call this! This is here to allow access in macros
    pub(crate) unsafe fn get_end(&self) -> T {
        self.end
    }
    /// You should never call this! This is here to allow access in macros
    pub(crate) unsafe fn get_start(&self) -> T {
        self.start
    }
    pub(crate) fn new(start: T, end: T) -> Self {
        Self { start, end }
    }
    pub fn set_end(&mut self, end: T) {
        self.end = end;
    }
    pub fn set_start(&mut self, start: T) {
        self.end = start;
    }
}
impl<'tag, T: Sub<Output = T> + Copy + Clone> SafeRange<Idx<'tag, T>> {
    pub fn len(self) -> T {
        self.end.distance(self.start)
    }
}

impl<T: Copy + Clone + PartialEq + Eq> SafeRange<T> {
    pub fn is_empty(self) -> bool {
        self.end == self.start
    }
}

/// This is one part of the secret sauce that ensures that indices from
/// different arenas cannot be mixed. You should never need to use this type in
/// your code.
#[derive(Copy, Clone, PartialOrd, PartialEq, Eq)]
pub struct InvariantLifetime<'a>(PhantomData<fn(&'a ()) -> &'a ()>);

/// Create an invariant lifetime. This is one part of the secret sauce that
/// ensures that indices from different arenas cannot be mixed. You should
/// never need to use this type in your code.
pub fn invariant_lifetime<'tag>() -> InvariantLifetime<'tag> {
    InvariantLifetime(PhantomData)
}

/// An index into the arena. You will not directly use this type, but one of
/// the aliases this crate provides (`Idx32`, `Idx16` or `Idx8`).
///
/// The only way to get an index into an arena is to `add` a value to it. With
/// an `Idx` you can index or mutably index into the arena to observe or mutate
/// the value.
#[derive(Copy, Clone, PartialOrd, PartialEq, Eq)]
pub struct Idx<'tag, I: Copy + Clone> {
    index: I,
    tag: InvariantLifetime<'tag>,
}
impl<'tag, T: Copy + Clone + AddAssign> Idx<'tag, T> {
    pub unsafe fn add(&mut self, delta: T) {
        self.index += delta;
    }
}
impl<'tag, T: Copy + Clone + SubAssign> Idx<'tag, T> {
    pub unsafe fn sub(&mut self, delta: T) {
        self.index -= delta;
    }
}
impl<'tag, T: Copy + Clone + Sub<Output = T>> Idx<'tag, T> {
    pub fn distance(&self, other: Self) -> T {
        self.index - other.index
    }
}
impl<'tag, T: Copy + Clone> Idx<'tag, T> {
    pub fn index(self) -> T {
        self.index
    }
}
impl<'tag, I: Copy + Clone + Sized + Debug> Debug for Idx<'tag, I> {
    fn fmt(&self, f: &mut Formatter<'_>) -> std::fmt::Result {
        f.write_fmt(format_args!("Idx: {:?}", self.index))
    }
}
impl<'tag, I: Hash + Copy + Clone> Hash for Idx<'tag, I> {
    fn hash<H: Hasher>(&self, state: &mut H) {
        self.index.hash(state)
    }
}
<<<<<<< HEAD
=======
impl<'tag, I: Display + Copy + Clone> Display for Idx<'tag, I> {
    fn fmt(&self, f: &mut Formatter<'_>) -> std::fmt::Result {
        self.index.fmt(f)
    }
}
>>>>>>> c4d23d1c

/// The index type for a small arena is 32 bits large. You will usually get the
/// index from the arena and use it by indexing, e.g. `arena[index]`.
///
/// # Examples
///
/// ```
///# use {VARF::compact_arena::Idx32, core::mem::size_of};
/// assert_eq!(size_of::<Idx32<'_>>(), size_of::<u32>());
/// ```
pub type Idx32<'tag> = Idx<'tag, u32>;

/// The index type for a tiny arena is 16 bits large. You will usually get the
/// index from the arena and use it by indexing, e.g. `arena[index]`.
///
/// # Examples:
///
/// ```
///# use VARF::compact_arena::Idx16;
///# use std::mem::size_of;
/// assert_eq!(size_of::<Idx16<'_>>(), size_of::<u16>());
/// ```
pub type Idx16<'tag> = Idx<'tag, u16>;

/// The index type for a nano arena is 8 bits large. You will usually get the
/// index from the arena and use it by indexing, e.g. `arena[index]`.
///
/// # Examples:
///
/// ```
///# use {VARF::compact_arena::Idx8, core::mem::size_of};
/// assert_eq!(size_of::<Idx8<'_>>(), size_of::<u8>());
/// ```
pub type Idx8<'tag> = Idx<'tag, u8>;

/// An error type that gets returned on trying to add an element to an already
/// full arena. It contains the element so you can reuse it
pub struct CapacityExceeded<T>(T);

impl<T> CapacityExceeded<T> {
    /// Consumes self and returns the contained value.
    pub fn into_value(self) -> T {
        self.0
    }
}

impl<T> Debug for CapacityExceeded<T> {
    fn fmt(&self, f: &mut Formatter) -> FmtResult {
        write!(f, "Capacity Exceeded")
    }
}

impl<T> Display for CapacityExceeded<T> {
    fn fmt(&self, f: &mut Formatter) -> FmtResult {
        write!(f, "Capacity Exceeded")
    }
}
impl<T> Error for CapacityExceeded<T> {
    fn description(&self) -> &str {
        "Capacity exceeded"
    }
}

/// A "Small" arena based on a resizable slice (i.e. a `Vec`) that can be
/// indexed with 32-bit `Idx32`s. This can help reduce memory overhead when
/// using many pointer-heavy objects on 64-bit systems.
///
/// You can obtain an instance of this type by calling `mk_arena`.
pub struct SmallArena<'tag, T> {
    #[allow(dead_code)]
    tag: InvariantLifetime<'tag>,
    // TODO: Use a custom structure, forbid resizing over 2G items
    data: Vec<T>,
}

/// Run code using an arena. The indirection through the macro is required
/// to safely bind the indices to the arena. The macro takes an identifier that
/// will be bound to the `&mut Arena<_, _>` and an expression that will be
/// executed within a block where the arena is instantiated. The arena will be
/// dropped afterwards.
///
/// # Examples
///
/// ```
///# use compact_arena::mk_arena;
/// mk_arena!(arena);
/// let half = arena.add(21);
/// assert_eq!(42, arena[half] + arena[half]);
/// ```
///
/// You can also specify an initial capacity after the arena identifier:
///
/// ```
///# #[allow(dead_code)]
///# use compact_arena::mk_arena;
/// mk_arena!(arena, 65536);
///# arena.add(2usize);
/// ..
///# ;
/// ```
///
/// The capacity will be extended automatically, so `new_arena!(0)` creates a
/// valid arena with initially zero capacity that will be extended on the first
/// `add`.
#[cfg(feature = "alloc")]
#[macro_export]
macro_rules! mk_arena {
    ($name:ident) => {
        $crate::mk_arena!($name, 128 * 1024)
    };
    ($name:ident, $cap:expr) => {
        let tag = $crate::invariant_lifetime();
        let _guard;
        let mut $name = unsafe {
            // this is not per-se unsafe but we need it to be public and
            // calling it with a non-unique `tag` would allow arena mixups,
            // which may introduce UB in `Index`/`IndexMut`
            $crate::compact_arena::SmallArena::new(tag, $cap)
        };
        // this doesn't make it to MIR, but ensures that borrowck will not
        // unify the lifetimes of two macro calls by binding the lifetime to
        // drop scope
        if false {
            struct Guard<'tag>(&'tag $crate::InvariantLifetime<'tag>);
            impl<'tag> ::core::ops::Drop for Guard<'tag> {
                fn drop(&mut self) {}
            }
            _guard = Guard(&tag);
        }
    };
}

/// Create a tiny arena. The indirection through this macro is required
/// to bind the indices to the arena.
///
/// # Examples
///
/// ```
///# use VARF::mk_tiny_arena;
/// mk_tiny_arena!(arena);
/// let idx = arena.add(1usize);
/// assert_eq!(1, arena[idx]);
/// ```
#[macro_export]
macro_rules! mk_tiny_arena {
    ($name:ident) => {
        let tag = $crate::compact_arena::invariant_lifetime();
        let _guard;
        let mut $name = unsafe {
            // this is not per-se unsafe but we need it to be public and
            // calling it with a non-unique `tag` would allow arena mixups,
            // which may introduce UB in `Index`/`IndexMut`
            $crate::compact_arena::TinyArena::new(tag)
        };
        // this doesn't make it to MIR, but ensures that borrowck will not
        // unify the lifetimes of two macro calls by binding the lifetime to
        // drop scope
        if false {
            struct Guard<'tag>(&'tag $crate::compact_arena::InvariantLifetime<'tag>);
            impl<'tag> ::core::ops::Drop for Guard<'tag> {
                fn drop(&mut self) {}
            }
            _guard = Guard(&tag);
        }
    };
}

/// Create a tiny arena. The indirection through this macro is required
/// to bind the indices to the arena.
///
/// # Examples
///
/// ```
///# use VARF::mk_nano_arena;
/// mk_nano_arena!(arena);
/// let idx = arena.add(1usize);
/// assert_eq!(1, arena[idx]);
/// ```
#[macro_export]
macro_rules! mk_nano_arena {
    ($name:ident) => {
        let tag = $crate::compact_arena::invariant_lifetime();
        let _guard;
        let mut $name = unsafe {
            // this is not per-se unsafe but we need it to be public and
            // calling it with a non-unique `tag` would allow arena mixups,
            // which may introduce UB in `Index`/`IndexMut`
            $crate::compact_arena::NanoArena::new(tag)
        };
        // this doesn't make it to MIR, but ensures that borrowck will not
        // unify the lifetimes of two macro calls by binding the lifetime to
        // drop scope
        if false {
            struct Guard<'tag>(&'tag $crate::compact_arena::InvariantLifetime<'tag>);
            impl<'tag> ::core::ops::Drop for Guard<'tag> {
                fn drop(&mut self) {}
            }
            _guard = Guard(&tag);
        }
    };
}

#[cfg(feature = "alloc")]
impl<'tag, T> SmallArena<'tag, T> {
    /// create a new SmallArena. Don't do this manually. Use the macro instead.
    ///
    /// # Safety
    ///
    /// The whole tagged indexing trick relies on the `'tag` you give to this
    /// constructor. You must never use this value in another arena, lest you
    /// might be able to mix up the indices of the two, which could lead to
    /// out of bounds access and thus **Undefined Behavior**!
    pub unsafe fn new(tag: InvariantLifetime<'tag>, capacity: usize) -> Self {
        SmallArena {
            tag,
            data: Vec::with_capacity(capacity),
        }
    }

    /// Add an item to the arena, get an index or CapacityExceeded back.
    #[inline]
    pub fn try_add(&mut self, item: T) -> Result<Idx32<'tag>, CapacityExceeded<T>> {
        let i = self.data.len();
        if i == (core::u32::MAX as usize) {
            return Err(CapacityExceeded(item));
        }
        self.data.push(item);
        Ok(Idx {
            index: (i as u32),
            tag: self.tag,
        })
    }

    /// Add an item to the arena, get an index back.
    #[inline]
    pub fn add(&mut self, item: T) -> Idx32<'tag> {
        self.try_add(item).unwrap()
    }
}

#[cfg(feature = "alloc")]
impl<'tag, T> Index<Idx32<'tag>> for SmallArena<'tag, T> {
    type Output = T;

    /// Gets an immutable reference to the value at this index.
    #[inline]
    fn index(&self, i: Idx32<'tag>) -> &T {
        debug_assert!((i.index as usize) < self.data.len());
        // we can use unchecked indexing here because branding the indices with
        // the arenas lifetime ensures that the index is always valid & within
        // bounds
        unsafe { &self.data.get_unchecked(i.index as usize) }
    }
}

#[cfg(feature = "alloc")]
impl<'tag, T> IndexMut<Idx32<'tag>> for SmallArena<'tag, T> {
    /// Gets a mutable reference to the value at this index.
    #[inline]
    fn index_mut(&mut self, i: Idx32<'tag>) -> &mut T {
        debug_assert!((i.index as usize) < self.data.len());
        // we can use unchecked indexing here because branding the indices with
        // the arenas lifetime ensures that the index is always valid & within
        // bounds
        unsafe { self.data.get_unchecked_mut(i.index as usize) }
    }
}

const TINY_ARENA_ITEMS: u32 = 65536;
const NANO_ARENA_ITEMS: u16 = 256;

/// A "tiny" arena containing <64K elements.
pub struct TinyArena<'tag, T> {
    tag: InvariantLifetime<'tag>,
    pub(crate) len: u32,
    pub(crate) data: [MaybeUninit<T>; TINY_ARENA_ITEMS as usize],
}

impl<'tag, T> TinyArena<'tag, T> {
    /// create a new TinyArena. Don't do this manually. Use the macro instead.
    ///
    /// # Safety
    ///
    /// The whole tagged indexing trick relies on the `'tag` you give to this
    /// constructor. You must never use this value in another arena, lest you
    /// might be able to mix up the indices of the two, which could lead to
    /// out of bounds access and thus **Undefined Behavior**!

    pub unsafe fn new(tag: InvariantLifetime<'tag>) -> TinyArena<'tag, T> {
        TinyArena {
            tag,
            data: MaybeUninit::uninit().assume_init(),
            len: 0,
        }
    }
    pub fn range_to_end(&self, from: Idx16<'tag>) -> SafeRange<Idx16<'tag>> {
        SafeRange {
            start: from,
            end: Idx16 {
                index: self.len as u16,
                tag: self.tag,
            },
        }
    }
    pub fn empty_range_from_end(&self) -> SafeRange<Idx16<'tag>> {
        let next_id = Idx16 {
            index: self.len as u16,
            tag: self.tag,
        };
        SafeRange {
            start: next_id,
            end: next_id,
        }
    }
    pub fn full_range(&self) -> SafeRange<Idx16<'tag>> {
        SafeRange {
            start: Idx16 {
                index: 0,
                tag: self.tag,
            },
            end: Idx16 {
                index: self.len as u16,
                tag: self.tag,
            },
        }
    }
    pub fn extend_range_to_end(&self, mut range: SafeRange<Idx16<'tag>>) -> SafeRange<Idx16<'tag>> {
        range.end = Idx16 {
            index: self.len as u16,
            tag: self.tag,
        };
        range
    }
    /// # Safety
    /// Behavior is undefined if any of the following conditions are violated:
    ///
    /// * `dst` must be valid for writes.
    ///
    /// * `dst` must be properly aligned
    pub unsafe fn init(ptr: *mut Self) {
        ptr::write(&mut (*ptr).len, 0);
    }
    /// # Safety
    /// Behavior is undefined if any of the following conditions are violated:
    ///
    /// * `dst` must be valid for writes.
    ///
    /// * `dst` must be properly aligned
    pub unsafe fn init_from<O>(dst: *mut Self, src: &TinyArena<O>) {
        ptr::write(&mut (*dst).len, src.len);
    }

    /// Add an item to the arena, get an index or CapacityExceeded back.
    #[inline]
    pub fn try_add(&mut self, item: T) -> Result<Idx16<'tag>, CapacityExceeded<T>> {
        let i = self.len;
        if i >= TINY_ARENA_ITEMS {
            return Err(CapacityExceeded(item));
        }
        self.data[i as usize] = MaybeUninit::new(item);
        self.len += 1;
        Ok(Idx16 {
            index: i as u16,
            tag: self.tag,
        })
    }
    /// Add an item to the arena, get an index back
    pub fn add(&mut self, item: T) -> Idx16<'tag> {
        self.try_add(item).unwrap()
    }
}
impl<'tag, T: Unpin> TinyArena<'tag, T> {
    /// # Safety
    /// Behavior is undefined if any of the following conditions are violated:
    ///
    /// * `dst` must be valid for writes.
    ///
    /// * `dst` must be properly aligned
    pub unsafe fn move_to(dst: *mut Self, src: &mut TinyArena<T>) {
        ptr::write(&mut (*dst).len, src.len);
        ptr::copy_nonoverlapping(&src.data[0], &mut (*dst).data[0], src.len as usize);
        src.len = 0;
    }
    /// # Safety
    /// When this is called the contents of the arena will not be dropped. This is only Safe in the following conditions:
    /// - The contents of the arena don't have a drop implementation
    /// - The contents have the arena have been copied to another arena usinf ptr::copy
    pub unsafe fn mark_moved(&mut self) {
        self.len = 0;
    }
}
impl<'tag, T: Copy> TinyArena<'tag, T> {
    /// # Safety
    /// Behavior is undefined if any of the following conditions are violated:
    ///
    /// * `dst` must be valid for writes.
    ///
    /// * `dst` must be properly aligned
    pub unsafe fn copy_to(dst: *mut Self, src: &TinyArena<T>) {
        ptr::write(&mut (*dst).len, src.len);
        ptr::copy_nonoverlapping(&src.data[0], &mut (*dst).data[0], src.len as usize);
    }
}

impl<'tag, T> Drop for TinyArena<'tag, T> {
    // dropping the arena drops all values
    fn drop(&mut self) {
        for i in 0..mem::replace(&mut self.len, 0) as usize {
            unsafe {
                ptr::drop_in_place(self.data[i].as_mut_ptr());
            }
        }
    }
}

/// A "nano" arena containing up to 256 elements.
///
/// You will likely use this via the `mk_nano_arena` macro.
pub struct NanoArena<'tag, T> {
    tag: InvariantLifetime<'tag>,
    pub(crate) len: u16,
    pub(crate) data: [MaybeUninit<T>; NANO_ARENA_ITEMS as usize],
}

impl<'tag, T> NanoArena<'tag, T> {
    /// create a new NanoArena. Don't do this manually. Use the
    /// [`mk_nano_arena`] macro instead.
    ///
    /// # Safety
    ///
    /// The whole tagged indexing trick relies on the `'tag` you give to
    /// this constructor. You must never use this value in another arena,
    /// lest you might be able to mix up the indices of the two, which
    /// could lead to out of bounds access and thus **Undefined Behavior**!
    pub unsafe fn new(tag: InvariantLifetime<'tag>) -> NanoArena<'tag, T> {
        NanoArena {
            tag,
            data: MaybeUninit::uninit().assume_init(),
            len: 0,
        }
    }
    /// # Safety
    /// Behavior is undefined if any of the following conditions are violated:
    ///
    /// * `dst` must be valid for writes.
    ///
    /// * `dst` must be properly aligned
    pub unsafe fn init(dst: *mut Self) {
        ptr::write(&mut (*dst).len, 0);
    }

    pub fn range_to_end(&self, from: Idx8<'tag>) -> SafeRange<Idx8<'tag>> {
        SafeRange {
            start: from,
            end: Idx8 {
                index: self.len as u8,
                tag: self.tag,
            },
        }
    }

    pub fn empty_range_from_end(&self) -> SafeRange<Idx8<'tag>> {
        let next_id = Idx8 {
            index: self.len as u8,
            tag: self.tag,
        };
        SafeRange {
            start: next_id,
            end: next_id,
        }
    }

    pub fn extend_range_to_end(&self, mut range: SafeRange<Idx8<'tag>>) -> SafeRange<Idx8<'tag>> {
        range.end = Idx8 {
            index: self.len as u8,
            tag: self.tag,
        };
        range
    }
    pub fn full_range(&self) -> SafeRange<Idx8<'tag>> {
        SafeRange {
            start: Idx8 {
                index: 0,
                tag: self.tag,
            },
            end: Idx8 {
                index: self.len as u8,
                tag: self.tag,
            },
        }
    }
    /// # Safety
    /// Behavior is undefined if any of the following conditions are violated:
    ///
    /// * `dst` must be valid for writes.
    ///
    /// * `dst` must be properly aligned
    pub unsafe fn init_from<O>(dst: *mut Self, src: &NanoArena<O>) {
        ptr::write(&mut (*dst).len, src.len);
    }

    /// Add an item to the arena, get an index or CapacityExceeded back.
    #[inline]
    pub fn try_add(&mut self, item: T) -> Result<Idx8<'tag>, CapacityExceeded<T>> {
        let i = self.len;
        if i >= NANO_ARENA_ITEMS {
            return Err(CapacityExceeded(item));
        }
        self.data[usize::from(i)] = MaybeUninit::new(item);
        self.len += 1;
        Ok(Idx8 {
            index: i as u8,
            tag: self.tag,
        })
    }

    /// Add an item to the arena, get an index back
    pub fn add(&mut self, item: T) -> Idx8<'tag> {
        self.try_add(item).unwrap()
    }
}
impl<'tag, T: Unpin> NanoArena<'tag, T> {
    /// # Safety
    /// Behavior is undefined if any of the following conditions are violated:
    ///
    /// * `dst` must be valid for writes.
    ///
    /// * `dst` must be properly aligned
    pub unsafe fn move_to(dst: *mut Self, src: &mut NanoArena<T>) {
        ptr::write(&mut (*dst).len, src.len);
        ptr::copy_nonoverlapping(&src.data[0], &mut (*dst).data[0], src.len as usize);
        src.len = 0;
    }
    /// # Safety
    /// When this is called the contents of the arena will not be dropped. This is only Safe in the following conditions:
    /// - The contents of the arena don't have a drop implementation
    /// - The contents have the arena have been copied to another arena usinf ptr::copy
    pub unsafe fn mark_moved(&mut self) {
        self.len = 0;
    }
}
impl<'tag, T: Copy> NanoArena<'tag, T> {
    /// # Safety
    /// Behavior is undefined if any of the following conditions are violated:
    ///
    /// * `dst` must be valid for writes.
    ///
    /// * `dst` must be properly aligned
    pub unsafe fn copy_to(dest: *mut Self, src: &NanoArena<T>) {
        ptr::write(&mut (*dest).len, src.len);
        ptr::copy_nonoverlapping(&src.data[0], &mut (*dest).data[0], usize::from(src.len));
    }
}
impl<'tag, T> Drop for NanoArena<'tag, T> {
    // dropping the arena drops all values
    fn drop(&mut self) {
        for i in 0..mem::replace(&mut self.len, 0) as usize {
            unsafe {
                ptr::drop_in_place(self.data[i].as_mut_ptr());
            }
        }
    }
}

impl<'tag, T> Index<Idx16<'tag>> for TinyArena<'tag, T> {
    type Output = T;

    fn index(&self, i: Idx16<'tag>) -> &T {
        debug_assert!(u32::from(i.index) < self.len);
        // we can use unchecked indexing here because branding the indices with
        // the arenas lifetime ensures that the index is always valid & within
        // bounds
        unsafe { &*self.data.get_unchecked(usize::from(i.index)).as_ptr() }
    }
}

impl<'tag, T> IndexMut<Idx16<'tag>> for TinyArena<'tag, T> {
    fn index_mut(&mut self, i: Idx16<'tag>) -> &mut T {
        debug_assert!(u32::from(i.index) < self.len);
        // we can use unchecked indexing here because branding the indices with
        // the arenas lifetime ensures that the index is always valid & within
        // bounds
        unsafe {
            &mut *self
                .data
                .get_unchecked_mut(usize::from(i.index))
                .as_mut_ptr()
        }
    }
}

impl<'tag, T> Index<Idx8<'tag>> for NanoArena<'tag, T> {
    type Output = T;

    fn index(&self, i: Idx8<'tag>) -> &T {
        debug_assert!(u16::from(i.index) < self.len);
        // we can use unchecked indexing here because branding the indices with
        // the arenas lifetime ensures that the index is always valid & within
        // bounds
        unsafe { &*self.data.get_unchecked(usize::from(i.index)).as_ptr() }
    }
}

impl<'tag, T> IndexMut<Idx8<'tag>> for NanoArena<'tag, T> {
    fn index_mut(&mut self, i: Idx8<'tag>) -> &mut T {
        debug_assert!(u16::from(i.index) < self.len);
        // we can use unchecked indexing here because branding the indices with
        // the arenas lifetime ensures that the index is always valid & within
        // bounds
        unsafe {
            &mut *self
                .data
                .get_unchecked_mut(usize::from(i.index))
                .as_mut_ptr()
        }
    }
}

impl<'tag, T> Index<SafeRange<Idx8<'tag>>> for NanoArena<'tag, T> {
    type Output = [T];

    fn index(&self, i: SafeRange<Idx8<'tag>>) -> &[T] {
        debug_assert!(u16::from(i.end.index) <= self.len);
        debug_assert!(u16::from(i.start.index) < self.len);
        debug_assert!(i.start.index < i.end.index);
        // we can use unchecked indexing here because branding the indices with
        // the arenas lifetime ensures that the index is always valid & within
        // bounds
        let start = unsafe { &*self.data.get_unchecked(usize::from(i.start.index)).as_ptr() };
        unsafe { std::slice::from_raw_parts(start, usize::from(i.end.index - i.start.index)) }
    }
}

impl<'tag, T> IndexMut<SafeRange<Idx8<'tag>>> for NanoArena<'tag, T> {
    fn index_mut(&mut self, i: SafeRange<Idx8<'tag>>) -> &mut [T] {
        debug_assert!(u16::from(i.end.index) <= self.len);
        debug_assert!(u16::from(i.start.index) < self.len);
        debug_assert!(i.start.index < i.end.index);
        // we can use unchecked indexing here because branding the indices with
        // the arenas lifetime ensures that the index is always valid & within
        // bounds
        let start = unsafe {
            &mut *self
                .data
                .get_unchecked_mut(usize::from(i.start.index))
                .as_mut_ptr()
        };
        unsafe { std::slice::from_raw_parts_mut(start, usize::from(i.end.index - i.start.index)) }
    }
}
impl<'tag, T> Index<SafeRange<Idx16<'tag>>> for TinyArena<'tag, T> {
    type Output = [T];

    fn index(&self, i: SafeRange<Idx16<'tag>>) -> &[T] {
        debug_assert!(u32::from(i.end.index) <= self.len);
        debug_assert!(u32::from(i.start.index) < self.len);
        debug_assert!(i.start.index < i.end.index);
        // we can use unchecked indexing here because branding the indices with
        // the arenas lifetime ensures that the index is always valid & within
        // bounds
        let start = unsafe { &*self.data.get_unchecked(usize::from(i.start.index)).as_ptr() };
        unsafe { std::slice::from_raw_parts(start, usize::from(i.end.index - i.start.index)) }
    }
}

impl<'tag, T> IndexMut<SafeRange<Idx16<'tag>>> for TinyArena<'tag, T> {
    fn index_mut(&mut self, i: SafeRange<Idx16<'tag>>) -> &mut [T] {
        debug_assert!(u32::from(i.end.index) <= self.len);
        debug_assert!(u32::from(i.start.index) < self.len);
        debug_assert!(i.start.index < i.end.index);
        // we can use unchecked indexing here because branding the indices with
        // the arenas lifetime ensures that the index is always valid & within
        // bounds
        let start = unsafe {
            &mut *self
                .data
                .get_unchecked_mut(usize::from(i.start.index))
                .as_mut_ptr()
        };
        unsafe { std::slice::from_raw_parts_mut(start, usize::from(i.end.index - i.start.index)) }
    }
}<|MERGE_RESOLUTION|>--- conflicted
+++ resolved
@@ -113,7 +113,7 @@
 use std::hash::{Hash, Hasher};
 use std::ops::Range;
 
-use intrusive_collections::__core::ops::SubAssign;
+use core::ops::SubAssign;
 
 use crate::util::Step;
 
@@ -189,7 +189,7 @@
         self.end = start;
     }
 }
-impl<'tag, T: Sub<Output = T> + Copy + Clone> SafeRange<Idx<'tag, T>> {
+impl<'tag, T: Copy + Clone + Sub<Output = T>> SafeRange<Idx<'tag, T>> {
     pub fn len(self) -> T {
         self.end.distance(self.start)
     }
@@ -240,11 +240,6 @@
         self.index - other.index
     }
 }
-impl<'tag, T: Copy + Clone> Idx<'tag, T> {
-    pub fn index(self) -> T {
-        self.index
-    }
-}
 impl<'tag, I: Copy + Clone + Sized + Debug> Debug for Idx<'tag, I> {
     fn fmt(&self, f: &mut Formatter<'_>) -> std::fmt::Result {
         f.write_fmt(format_args!("Idx: {:?}", self.index))
@@ -255,14 +250,11 @@
         self.index.hash(state)
     }
 }
-<<<<<<< HEAD
-=======
 impl<'tag, I: Display + Copy + Clone> Display for Idx<'tag, I> {
     fn fmt(&self, f: &mut Formatter<'_>) -> std::fmt::Result {
         self.index.fmt(f)
     }
 }
->>>>>>> c4d23d1c
 
 /// The index type for a small arena is 32 bits large. You will usually get the
 /// index from the arena and use it by indexing, e.g. `arena[index]`.
