--- conflicted
+++ resolved
@@ -1,13 +1,7 @@
 [package]
-<<<<<<< HEAD
-name = "OpenVAF"
-version = "0.3.1"
-authors = ["DSOM"]
-=======
 name = "open-vaf"
 version = "0.3.1"
 authors = ["DSPOM"]
->>>>>>> a56ea3af
 edition = "2018"
 
 [dependencies]
